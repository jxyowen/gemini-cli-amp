/**
 * @license
 * Copyright 2025 Google LLC
 * SPDX-License-Identifier: Apache-2.0
 */

import {
  CountTokensResponse,
  GenerateContentResponse,
  GenerateContentParameters,
  CountTokensParameters,
  EmbedContentResponse,
  EmbedContentParameters,
  GoogleGenAI,
} from '@google/genai';
import { createCodeAssistContentGenerator } from '../code_assist/codeAssist.js';
<<<<<<< HEAD
import { DEFAULT_GEMINI_MODEL, DEFAULT_QWEN_MODEL, isQwenModel } from '../config/models.js';
=======
import { DEFAULT_GEMINI_MODEL } from '../config/models.js';
import { Config } from '../config/config.js';
>>>>>>> daed8b0f
import { getEffectiveModel } from './modelCheck.js';
import { QwenContentGenerator } from '../qwen/qwenContentGenerator.js';

/**
 * Interface abstracting the core functionalities for generating content and counting tokens.
 */
export interface ContentGenerator {
  generateContent(
    request: GenerateContentParameters,
  ): Promise<GenerateContentResponse>;

  generateContentStream(
    request: GenerateContentParameters,
  ): Promise<AsyncGenerator<GenerateContentResponse>>;

  countTokens(request: CountTokensParameters): Promise<CountTokensResponse>;

  embedContent(request: EmbedContentParameters): Promise<EmbedContentResponse>;
}

export enum AuthType {
  LOGIN_WITH_GOOGLE = 'oauth-personal',
  USE_GEMINI = 'gemini-api-key',
  USE_VERTEX_AI = 'vertex-ai',
  CLOUD_SHELL = 'cloud-shell',
  USE_QWEN_API = 'qwen-api-key',
}

export type ContentGeneratorConfig = {
  model: string;
  apiKey?: string;
  vertexai?: boolean;
  authType?: AuthType | undefined;
  // 通义千问特定配置
  qwenConfig?: {
    baseUrl?: string; // 默认: https://dashscope.aliyuncs.com/compatible-mode/v1 (OpenAI 兼容模式)
    region?: string;  // 阿里云区域
  };
};

export async function createContentGeneratorConfig(
  model: string | undefined,
  authType: AuthType | undefined,
): Promise<ContentGeneratorConfig> {
  const geminiApiKey = process.env.GEMINI_API_KEY || undefined;
  const googleApiKey = process.env.GOOGLE_API_KEY || undefined;
  const googleCloudProject = process.env.GOOGLE_CLOUD_PROJECT || undefined;
  const googleCloudLocation = process.env.GOOGLE_CLOUD_LOCATION || undefined;
  const qwenApiKey = process.env.QWEN_API_KEY || undefined;

  // Use runtime model from config if available, otherwise fallback to parameter or auth-specific default
  const defaultModel = authType === AuthType.USE_QWEN_API ? DEFAULT_QWEN_MODEL : DEFAULT_GEMINI_MODEL;
  const effectiveModel = model || defaultModel;

  const contentGeneratorConfig: ContentGeneratorConfig = {
    model: effectiveModel,
    authType,
  };

  // If we are using Google  auth or we are in Cloud Shell, there is nothing else to validate for now
  if (
    authType === AuthType.LOGIN_WITH_GOOGLE ||
    authType === AuthType.CLOUD_SHELL
  ) {
    return contentGeneratorConfig;
  }

  if (authType === AuthType.USE_GEMINI && geminiApiKey) {
    contentGeneratorConfig.apiKey = geminiApiKey;
    contentGeneratorConfig.vertexai = false;
    contentGeneratorConfig.model = await getEffectiveModel(
      contentGeneratorConfig.apiKey,
      contentGeneratorConfig.model,
    );

    return contentGeneratorConfig;
  }

  if (
    authType === AuthType.USE_VERTEX_AI &&
    (googleApiKey || (googleCloudProject && googleCloudLocation))
  ) {
    contentGeneratorConfig.apiKey = googleApiKey;
    contentGeneratorConfig.vertexai = true;

    return contentGeneratorConfig;
  }

  if (authType === AuthType.USE_QWEN_API && qwenApiKey) {
    contentGeneratorConfig.apiKey = qwenApiKey;
    contentGeneratorConfig.qwenConfig = {
      baseUrl: process.env.QWEN_BASE_URL || 'https://dashscope.aliyuncs.com/compatible-mode/v1',
      region: process.env.QWEN_REGION,
    };

    return contentGeneratorConfig;
  }

  return contentGeneratorConfig;
}

export async function createContentGenerator(
  config: ContentGeneratorConfig,
  gcConfig: Config,
  sessionId?: string,
): Promise<ContentGenerator> {
  const version = process.env.CLI_VERSION || process.version;
  const httpOptions = {
    headers: {
      'User-Agent': `GeminiCLI/${version} (${process.platform}; ${process.arch})`,
    },
  };
  
  // 通义千问 API
  if (config.authType === AuthType.USE_QWEN_API) {
    return new QwenContentGenerator(config, httpOptions);
  }
  
  // Google 认证方式
  if (
    config.authType === AuthType.LOGIN_WITH_GOOGLE ||
    config.authType === AuthType.CLOUD_SHELL
  ) {
    return createCodeAssistContentGenerator(
      httpOptions,
      config.authType,
      gcConfig,
      sessionId,
    );
  }

  // Gemini API 或 Vertex AI
  if (
    config.authType === AuthType.USE_GEMINI ||
    config.authType === AuthType.USE_VERTEX_AI
  ) {
    const googleGenAI = new GoogleGenAI({
      apiKey: config.apiKey === '' ? undefined : config.apiKey,
      vertexai: config.vertexai,
      httpOptions,
    });

    return googleGenAI.models;
  }

  // 根据模型自动选择 API（向后兼容）
  if (config.model && isQwenModel(config.model) && config.apiKey) {
    return new QwenContentGenerator(config, httpOptions);
  }

  throw new Error(
    `Error creating contentGenerator: Unsupported authType: ${config.authType}`,
  );
}<|MERGE_RESOLUTION|>--- conflicted
+++ resolved
@@ -14,12 +14,8 @@
   GoogleGenAI,
 } from '@google/genai';
 import { createCodeAssistContentGenerator } from '../code_assist/codeAssist.js';
-<<<<<<< HEAD
+import { Config } from '../config/config.js';
 import { DEFAULT_GEMINI_MODEL, DEFAULT_QWEN_MODEL, isQwenModel } from '../config/models.js';
-=======
-import { DEFAULT_GEMINI_MODEL } from '../config/models.js';
-import { Config } from '../config/config.js';
->>>>>>> daed8b0f
 import { getEffectiveModel } from './modelCheck.js';
 import { QwenContentGenerator } from '../qwen/qwenContentGenerator.js';
 
